import { ClientActionFunctionArgs, ClientLoaderFunctionArgs, redirect, useLoaderData } from 'react-router';
import { Tabs } from '@digdir/designsystemet-react';
import { useState } from 'react';

import { useTranslation } from '~/lib/i18n';
import { ApiClient, ApiResponse } from '~/lib/api_client';
import Scopes from '~/routes/clients.$id/scopes';
import Keys from '~/routes/clients.$id/keys';
import HeadingWrapper from '~/components/util/HeadingWrapper';
import { ClientOnBehalfOf } from '~/lib/models';
import AlertWrapper from '~/components/util/AlertWrapper';
import { isErrorResponse } from '~/lib/errors';
import { ClientService, IntegrationType } from '~/lib/clients';
import { Authorization } from '~/lib/auth';
import { StatusColor, StatusMessage } from '~/lib/status';

import Details from './details';
import OnBehalfOf from './onBehalfOf';
import { ActionIntent } from './actions';
<<<<<<< HEAD
import AiPanel from '~/components/AiPanel';
=======

/**
 * Interface for the chatbot response structure.
 */
interface ChatbotResponse {
  answer: string;
  source?: string;
}

/**
 * Service for interacting with the chatbot API.
 */
class ChatbotService {
    private static readonly BASE_URL = 'http://localhost:8000';

    static async askChatbot(question: string, context?: any): Promise<ChatbotResponse> {
        try {
            console.log('ChatbotService: Sending request to chatbot', {
                url: `${this.BASE_URL}/copilot/`,
                question: question.substring(0, 100) + (question.length > 100 ? '...' : ''),
                hasContext: !!context
            });

            const requestBody = {
                question,
                ...(context && { context })
            };

            const response = await fetch(`${this.BASE_URL}/copilot/`, {
                method: 'POST',
                headers: {
                    'Content-Type': 'application/json',
                },
                body: JSON.stringify(requestBody),
            });

            // Resten av koden forblir den samme...
            if (!response.ok) {
                const errorText = await response.text();
                console.error('ChatbotService: HTTP error', {
                    status: response.status,
                    statusText: response.statusText,
                    errorBody: errorText
                });
                throw new Error(`HTTP error! status: ${response.status}, message: ${errorText}`);
            }

            const data = await response.json();
            console.log('ChatbotService: Successfully parsed response', {
                hasAnswer: !!data.answer,
                answerLength: data.answer?.length || 0,
                hasSource: !!data.source
            });

            return data;
        } catch (error) {
            console.error('ChatbotService: Request failed', {
                error: error instanceof Error ? error.message : String(error),
                stack: error instanceof Error ? error.stack : undefined,
                url: `${this.BASE_URL}/copilot/`,
                question: question.substring(0, 50) + '...'
            });
            throw error;
        }
    }
}
>>>>>>> 905498cd

/**
 * Loads client data and related resources for the client details page. Requires authenticated user.
 * @param params - The route parameters, including the client ID.
 */
export async function clientLoader({ params }: ClientLoaderFunctionArgs) {
    await Authorization.requireAuthenticatedUser();
    const clientId = params.id!;
    const apiClient = await ApiClient.create();

    const { data: client, error } = await apiClient.getClient(clientId);

    if (error) {
        return error.toErrorResponse();
    }

    const actualIntegrationType = client.integration_type === 'api_klient' ? 'api_client' : client.integration_type;

    const JWK = await apiClient.getJwks(client.client_id!);

    const scopesAccessibleForAll = apiClient.getAccessibleForAllScopes(actualIntegrationType!);
    const scopesWithDelegationSource = apiClient.getScopesWithDelegationSource(actualIntegrationType!);
    const scopesAvailableToOrganization = apiClient.getScopesAccessibleToUsersOrganization();

    const { data: onBehalfOf } = await apiClient.getAllOnBehalfOf(client.client_id!);

    return {
        client,
        JWK: JWK.data ?? [],
        onBehalfOf,
        scopesAccessibleForAll,
        scopesWithDelegationSource,
        scopesAvailableToOrganization
    };
}

/**
 * Handles client deletion action.
 */
async function handleDeleteClient(clientService: ClientService, clientId: string) {
    const apiResponse = await clientService.deleteClient(clientId);
    if (!apiResponse.error) {
        StatusMessage.set('client_page.successful_delete', StatusColor.success);
        return { redirect: '/clients' };
    }
    return { apiResponse };
}

/**
 * Handles client update action.
 */
async function handleUpdateClient(clientService: ClientService, clientId: string, formData: FormData) {
    const apiResponse = await clientService.updateClient(clientId, formData);
    const statusMessage = !apiResponse.error ? 'client_page.successful_update' : '';
    return { apiResponse, statusMessage };
}

/**
 * Handles add key action.
 */
async function handleAddKey(clientService: ClientService, clientId: string, formData: FormData) {
    const apiResponse = await clientService.addKey(clientId, formData.get('jwk') as string);
    const statusMessage = !apiResponse.error ? 'client_page.successful_jwk_add' : '';
    return { apiResponse, statusMessage };
}

/**
 * Handles add scope action.
 */
async function handleAddScope(clientService: ClientService, clientId: string, formData: FormData) {
    const apiResponse = await clientService.addScope(clientId, formData.getAll('scopes') as string[]);
    const statusMessage = !apiResponse.error ? 'client_page.successful_scope_add' : '';
    return { apiResponse, statusMessage };
}

/**
 * Handles OnBehalfOf actions (add, edit, delete).
 */
async function handleOnBehalfOfActions(clientService: ClientService, clientId: string, formData: FormData, intent: string) {
    let apiResponse: ApiResponse<any>;
    let messageKey: string;

    switch (intent) {
    case ActionIntent.AddOnBehalfOf:
        apiResponse = await clientService.addOnBehalfOf(clientId, Object.fromEntries(formData.entries()) as ClientOnBehalfOf);
        messageKey = 'client_page.successful_onbehalfof_create';
        break;
    case ActionIntent.EditOnBehalfOf:
        apiResponse = await clientService.editOnBehalfOf(clientId, Object.fromEntries(formData.entries()) as ClientOnBehalfOf);
        messageKey = 'client_page.successful_onbehalfof_edit';
        break;
    case ActionIntent.DeleteOnBehalfOf:
        apiResponse = await clientService.removeOnBehalfOf(clientId, formData.get('onBehalfOf') as string);
        messageKey = 'client_page.successful_onbehalfof_delete';
        break;
    default:
        return { apiResponse: undefined };
    }

    if (!apiResponse.error) {
        StatusMessage.set(messageKey, StatusColor.success, formData.get('name') as string);
    }
    return { apiResponse };
}

/**
 * Handles client actions such as updating, deleting, or adding keys and scopes.
 */
export async function clientAction({ request, params }: ClientActionFunctionArgs) {
    const clientId = params.id!;
    const formData = await request.formData();
    const clientService = await ClientService.create();
    const intent = formData.get('intent') as string;

    let result: { apiResponse?: ApiResponse<any>; statusMessage?: string; redirect?: string } = {};

    switch (intent) {
    case ActionIntent.DeleteClient:
        result = await handleDeleteClient(clientService, clientId);
        if (result.redirect) return redirect(result.redirect);
        break;
    case ActionIntent.UpdateClient:
        result = await handleUpdateClient(clientService, clientId, formData);
        break;
    case ActionIntent.AddKey:
        result = await handleAddKey(clientService, clientId, formData);
        break;
    case ActionIntent.AddScopeToClient:
        result = await handleAddScope(clientService, clientId, formData);
        break;
    case ActionIntent.AddOnBehalfOf:
    case ActionIntent.EditOnBehalfOf:
    case ActionIntent.DeleteOnBehalfOf:
        result = await handleOnBehalfOfActions(clientService, clientId, formData, intent);
        break;
    case ActionIntent.DeleteKey:
        result.apiResponse = await clientService.deleteJwk(clientId, formData.get('kid') as string);
        result.statusMessage = !result.apiResponse.error ? 'client_page.successful_jwk_delete' : '';
        break;
    case ActionIntent.DeleteScopeFromClient:
        result.apiResponse = await clientService.removeScope(clientId, formData.get('scope') as string);
        result.statusMessage = !result.apiResponse.error ? 'client_page.successful_scope_delete' : '';
        break;
    case ActionIntent.GenerateSecret:
        result.apiResponse = await clientService.generateClientSecret(clientId);
        if (!result.apiResponse.error) {
            StatusMessage.set('client_page.generate_secret_success', StatusColor.success);
            return { client_secret: result.apiResponse.data.client_secret };
        }
        break;
    default:
        return null;
    }

    if (result.apiResponse?.error) {
        return { error: result.apiResponse.error.userMessage };
    }

    if (result.statusMessage) {
        StatusMessage.set(result.statusMessage, StatusColor.success);
    }

    return result.apiResponse?.data ? { data: result.apiResponse.data } : null;
}

/**
 * ClientPage component displays the details of a client, including its keys, scopes, and on-behalf-of configurations.
 */
export default function ClientPage() {
    const { t } = useTranslation();
    const data = useLoaderData<typeof clientLoader>();

    const [aiPanelOpen, setAiPanelOpen] = useState(false);
    const [question, setQuestion] = useState('');
    const [response, setResponse] = useState<string>('');
    const [loading, setLoading] = useState(false);

    if (isErrorResponse(data)) {
        return <AlertWrapper message={data.error} type="error"/>;
    }

    const { client, JWK, onBehalfOf, scopesAccessibleForAll, scopesWithDelegationSource, scopesAvailableToOrganization } = data;

    const openAiPanel = () => {
        setAiPanelOpen(true);
    };

    const closeAiPanel = () => {
        setAiPanelOpen(false);
    };

    const handleSubmit = async (e: React.FormEvent) => {
        e.preventDefault();
        if (!question.trim()) return;

        setLoading(true);
        try {
            console.log('ClientPage: Starting chatbot request', { question: question.substring(0, 50) + '...' });

            // Await dataene før du bruker dem
            const [
                scopesAccessibleForAllData,
                scopesWithDelegationSourceData,
                scopesAvailableToOrganizationData
            ] = await Promise.all([
                scopesAccessibleForAll,
                scopesWithDelegationSource,
                scopesAvailableToOrganization
            ]);

            const context = {
                client: {
                    client_id: client.client_id,
                    client_name: client.client_name,
                    integration_type: client.integration_type,
                    scopes: client.scopes
                },
                jwkCount: JWK?.length || 0,
                onBehalfOfCount: onBehalfOf?.length || 0,
                availableScopes: {
                    accessibleForAll: scopesAccessibleForAllData.data?.length || 0,
                    withDelegationSource: scopesWithDelegationSourceData.data?.length || 0,
                    availableToOrganization: scopesAvailableToOrganizationData.data?.length || 0
                }
            };

            const result = await ChatbotService.askChatbot(question, context);
            console.log('ClientPage: Chatbot request successful');
            setResponse(result.answer);
        } catch (error) {
            console.error('ClientPage: Chatbot request failed', {
                error: error instanceof Error ? error.message : String(error),
                stack: error instanceof Error ? error.stack : undefined
            });
            setResponse('Error: Could not get response from chatbot');
        } finally {
            setLoading(false);
        }
    };

    /**
     * Render the client details page with a fixed AI button and side panel for chatbot interaction.
     */
    return (
        <div className="relative">
<<<<<<< HEAD
            {/* Fixed AI-flytknapp med secondary + blå hover */}
            <button
            onClick={openAiPanel}
            type="button"
            className="absolute top-3 left-56 z-50 w-28 h-12 rounded-full ds-button items-center justify-center transition-colors duration-200"
            title="Åpne AI-hjelp"
=======
            {/* Fixed AI-buttom with secondary + blue hover */}
            <button
                onClick={openAiPanel}
                type="button"
                className="fixed bottom-6 right-6 z-10 w-40 h-28 rounded-full ds-button items-center justify-center text-2xl transition-colors duration-200"
                title="Åpne AI-hjelp"
>>>>>>> 905498cd
            >
                🤖 DesKI
            </button>

<<<<<<< HEAD
            {/*clientName={client.client_name ?? ''}*/}
            <AiPanel isOpen={aiPanelOpen} onClose={closeAiPanel} />
=======
            {/* AI Panel - style for sidepanel */}
            {aiPanelOpen && (
                <div className="fixed right-0 top-0 h-full w-96 bg-white shadow-lg z-50 p-6">
                    <div className="flex justify-between items-center mb-4">
                        <h3 className="text-lg font-semibold">DesKI Assistant</h3>
                        <button onClick={closeAiPanel} className="text-gray-500 hover:text-gray-700">
                            ✕
                        </button>
                    </div>

                    <form onSubmit={handleSubmit} className="mb-4">
                        <textarea
                            value={question}
                            onChange={(e) => setQuestion(e.target.value)}
                            placeholder="Ask your question..."
                            className="w-full p-2 border rounded"
                            rows={3}
                            disabled={loading}
                        />
                        <button
                            type="submit"
                            disabled={loading || !question.trim()}
                            className="mt-2 px-4 py-2 bg-blue-500 text-white rounded disabled:opacity-50"
                        >
                            {loading ? 'Asking...' : 'Ask'}
                        </button>
                    </form>

                    {response && (
                        <div className="p-3 bg-gray-100 rounded">
                            <p>{response}</p>
                        </div>
                    )}
                </div>
            )}
>>>>>>> 905498cd

            <Tabs defaultValue="details">
                <Tabs.List className="top-0 z-10 bg-gray grid grid-cols-12 border-none">
                    <div className='col-span-12'>
                        <HeadingWrapper level={2} translate={false} heading={client.client_name ?? ''} className="py-4 bg-gray truncate block overflow-ellipsis"/>
                    </div>
                    <div className='col-span-12 flex'>
                        <Tabs.Tab value="details" className="py-4 px-8 border-solid border-b">
                            {t('client_page.details')}
                        </Tabs.Tab>
                        <Tabs.Tab value="keys" className="py-4 px-8 border-solid border-b">
                            {t('key', { count: 0 })}
                        </Tabs.Tab>
                        <Tabs.Tab value="scopes" className="py-4 px-8 border-solid border-b">
                            {t('scope', { count: 0 })}
                        </Tabs.Tab>
                        {(client.integration_type === IntegrationType.IDPORTEN || client.integration_type === IntegrationType.API_KLIENT || client.integration_type === IntegrationType.KRR) && (
                            <Tabs.Tab value="onBehalfOf" className="py-4 px-8 border-solid border-b">
                                OnBehalfOf
                            </Tabs.Tab>
                        )}
                    </div>
                </Tabs.List>

                <Tabs.Panel value="details" className="p-0">
                    <Details client={client}/>
                </Tabs.Panel>
                <Tabs.Panel value="keys" className="p-0">
                    <Keys jwks={JWK ?? []}/>
                </Tabs.Panel>
                <Tabs.Panel value="scopes" className="p-0">
                    <Scopes
                        scopes={client.scopes ?? []}
                        scopesAccessibleForAll={scopesAccessibleForAll}
                        scopesWithDelegationSource={scopesWithDelegationSource}
                        scopesAvailableToOrganization={scopesAvailableToOrganization}
                        clientIntegrationType={client.integration_type}
                    />
                </Tabs.Panel>
                <Tabs.Panel value="onBehalfOf" className="p-0">
                    <OnBehalfOf onBehalfOfs={onBehalfOf!}/>
                </Tabs.Panel>
            </Tabs>
        </div>
    );
}<|MERGE_RESOLUTION|>--- conflicted
+++ resolved
@@ -17,10 +17,7 @@
 import Details from './details';
 import OnBehalfOf from './onBehalfOf';
 import { ActionIntent } from './actions';
-<<<<<<< HEAD
 import AiPanel from '~/components/AiPanel';
-=======
-
 /**
  * Interface for the chatbot response structure.
  */
@@ -86,7 +83,6 @@
         }
     }
 }
->>>>>>> 905498cd
 
 /**
  * Loads client data and related resources for the client details page. Requires authenticated user.
@@ -332,65 +328,18 @@
      */
     return (
         <div className="relative">
-<<<<<<< HEAD
             {/* Fixed AI-flytknapp med secondary + blå hover */}
             <button
             onClick={openAiPanel}
             type="button"
             className="absolute top-3 left-56 z-50 w-28 h-12 rounded-full ds-button items-center justify-center transition-colors duration-200"
             title="Åpne AI-hjelp"
-=======
-            {/* Fixed AI-buttom with secondary + blue hover */}
-            <button
-                onClick={openAiPanel}
-                type="button"
-                className="fixed bottom-6 right-6 z-10 w-40 h-28 rounded-full ds-button items-center justify-center text-2xl transition-colors duration-200"
-                title="Åpne AI-hjelp"
->>>>>>> 905498cd
             >
                 🤖 DesKI
             </button>
 
-<<<<<<< HEAD
             {/*clientName={client.client_name ?? ''}*/}
             <AiPanel isOpen={aiPanelOpen} onClose={closeAiPanel} />
-=======
-            {/* AI Panel - style for sidepanel */}
-            {aiPanelOpen && (
-                <div className="fixed right-0 top-0 h-full w-96 bg-white shadow-lg z-50 p-6">
-                    <div className="flex justify-between items-center mb-4">
-                        <h3 className="text-lg font-semibold">DesKI Assistant</h3>
-                        <button onClick={closeAiPanel} className="text-gray-500 hover:text-gray-700">
-                            ✕
-                        </button>
-                    </div>
-
-                    <form onSubmit={handleSubmit} className="mb-4">
-                        <textarea
-                            value={question}
-                            onChange={(e) => setQuestion(e.target.value)}
-                            placeholder="Ask your question..."
-                            className="w-full p-2 border rounded"
-                            rows={3}
-                            disabled={loading}
-                        />
-                        <button
-                            type="submit"
-                            disabled={loading || !question.trim()}
-                            className="mt-2 px-4 py-2 bg-blue-500 text-white rounded disabled:opacity-50"
-                        >
-                            {loading ? 'Asking...' : 'Ask'}
-                        </button>
-                    </form>
-
-                    {response && (
-                        <div className="p-3 bg-gray-100 rounded">
-                            <p>{response}</p>
-                        </div>
-                    )}
-                </div>
-            )}
->>>>>>> 905498cd
 
             <Tabs defaultValue="details">
                 <Tabs.List className="top-0 z-10 bg-gray grid grid-cols-12 border-none">
