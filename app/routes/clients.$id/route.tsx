import { ClientActionFunctionArgs, ClientLoaderFunctionArgs, redirect, useLoaderData } from 'react-router';
import { Tabs } from '@digdir/designsystemet-react';

import { useTranslation } from '~/lib/i18n';
import { ApiClient, ApiResponse } from '~/lib/api_client';
import Scopes from '~/routes/clients.$id/scopes';
import Keys from '~/routes/clients.$id/keys';
import HeadingWrapper from '~/components/util/HeadingWrapper';
import { ClientOnBehalfOf } from '~/lib/models';
import AlertWrapper from '~/components/util/AlertWrapper';
import { isErrorResponse } from '~/lib/errors';
import { ClientService, IntegrationType } from '~/lib/clients';
import { Authorization } from '~/lib/auth';
import { StatusColor, StatusMessage } from '~/lib/status';

import Details from './details';
import OnBehalfOf from './onBehalfOf';
import { ActionIntent } from './actions';
import AiPanel from '~/components/AiPanel2';

import { useState } from 'react';


import { useState } from 'react';

/**
 * Loads client data and related resources for the client details page. Requires authenticated user.
 * @param params - The route parameters, including the client ID.
 */
export async function clientLoader({ params }: ClientLoaderFunctionArgs) {
    await Authorization.requireAuthenticatedUser();
    const clientId = params.id!;
    const apiClient = await ApiClient.create();

    const { data: client, error } = await apiClient.getClient(clientId);

    if (error) {
        return error.toErrorResponse();
    }

    const actualIntegrationType = client.integration_type === 'api_klient' ? 'api_client' : client.integration_type;

    const JWK = await apiClient.getJwks(client.client_id!);
    const scopesAccessibleForAll = apiClient.getAccessibleForAllScopes(actualIntegrationType!);
    const scopesWithDelegationSource = apiClient.getScopesWithDelegationSource(actualIntegrationType!);
    const scopesAvailableToOrganization = apiClient.getScopesAccessibleToUsersOrganization();
    const { data: onBehalfOf } = await apiClient.getAllOnBehalfOf(client.client_id!);

    return { client, JWK: JWK.data ?? [], onBehalfOf, scopesAccessibleForAll, scopesWithDelegationSource, scopesAvailableToOrganization };
}

/**
 * Handles client actions such as updating, deleting, or adding keys and scopes.
 * @param request - The request object containing form data.
 * @param params - The route parameters, including the client ID.
 */
export async function clientAction({ request, params }: ClientActionFunctionArgs) {
    const clientId = params.id!;
    const formData = await request.formData();

    const clientService = await ClientService.create()

    let apiResponse: ApiResponse<any> | null = null;
    let statusMessage = ''

    switch (formData.get('intent') as string) {
    case ActionIntent.DeleteClient:
        apiResponse = await clientService.deleteClient(clientId);
        if (!apiResponse.error) {
            StatusMessage.set('client_page.successful_delete', StatusColor.success)
            return redirect('/clients');
        }
        break;
    case ActionIntent.UpdateClient:
        apiResponse = await clientService.updateClient(clientId, formData);
        if (!apiResponse.error) {
            statusMessage = 'client_page.successful_update'
        }
        break;
    case ActionIntent.AddKey:
        apiResponse = await clientService.addKey(clientId, formData.get('jwk') as string);
        if (!apiResponse.error) {
            statusMessage = 'client_page.successful_jwk_add'
        }
        break;
    case ActionIntent.AddScopeToClient:
        apiResponse = await clientService.addScope(clientId, formData.getAll('scopes') as string[]);
        if (!apiResponse.error) {
            statusMessage = 'client_page.successful_scope_add'
        }
        break;
    case ActionIntent.AddOnBehalfOf:
        apiResponse = await clientService.addOnBehalfOf(clientId, Object.fromEntries(formData.entries()) as ClientOnBehalfOf);
        if (!apiResponse.error) {
            StatusMessage.set('client_page.successful_onbehalfof_create', StatusColor.success, formData.get('name') as string)
        }
        break;
    case ActionIntent.EditOnBehalfOf:
        apiResponse = await clientService.editOnBehalfOf(clientId, Object.fromEntries(formData.entries()) as ClientOnBehalfOf);
        if (!apiResponse.error) {
            StatusMessage.set('client_page.successful_onbehalfof_edit', StatusColor.success, formData.get('name') as string)
        }
        break;
    case ActionIntent.DeleteOnBehalfOf:
        apiResponse = await clientService.removeOnBehalfOf(clientId, formData.get('onBehalfOf') as string);
        if (!apiResponse.error) {
            StatusMessage.set('client_page.successful_onbehalfof_delete', StatusColor.success, formData.get('name') as string)
        }
        break;
    case ActionIntent.DeleteKey:
        apiResponse = await clientService.deleteJwk(clientId, formData.get('kid') as string);
        if (!apiResponse.error) {
            statusMessage = 'client_page.successful_jwk_delete'
        }
        break;
    case ActionIntent.DeleteScopeFromClient:
        apiResponse = await clientService.removeScope(clientId, formData.get('scope') as string);
        if (!apiResponse.error) {
            statusMessage = 'client_page.successful_scope_delete'
        }
        break;
    case ActionIntent.GenerateSecret:
        apiResponse = await clientService.generateClientSecret(clientId);
        if (!apiResponse.error) {
            StatusMessage.set('client_page.generate_secret_success', StatusColor.success)
            return { client_secret: apiResponse.data.client_secret };
        }
        break;
    default:
        return null;
    }

    if (apiResponse.error) {
        return { error: apiResponse.error.userMessage };
    }

    if (statusMessage !== '') {
        StatusMessage.set(statusMessage, StatusColor.success)
    }

    if (apiResponse?.data) {
        return { data: apiResponse.data };
    }

    return null;
}


/**
 * ClientPage component displays the details of a client, including its keys, scopes, and on-behalf-of configurations.
 */
export default function ClientPage() {
    const { t } = useTranslation();
    const data = useLoaderData<typeof clientLoader>();

    const [aiPanelOpen, setAiPanelOpen] = useState(false);

    if (isErrorResponse(data)) {
        return <AlertWrapper message={data.error} type="error"/>;
    }

    const { client, JWK, onBehalfOf, scopesAccessibleForAll, scopesWithDelegationSource, scopesAvailableToOrganization } = data;

    const openAiPanel = () => {
        setAiPanelOpen(true);
    };

    const closeAiPanel = () => {
        setAiPanelOpen(false);
    };

    return (
        <div className="relative">
<<<<<<< HEAD
            
           {/* Fixed AI-flytknapp med secondary + blå hover */}
            <button
            onClick={openAiPanel}
            type="button"
            className="fixed bottom-6 right-6 z-10 w-40 h-28 rounded-full ds-button items-center justify-center text-2xl transition-colors duration-200"
            
            title="Åpne AI-hjelp"
            >
                🤖 DesKI
            </button>


            <AiPanel isOpen={aiPanelOpen} onClose={closeAiPanel} clientName={client.client_name ?? ''} />
=======
            <button
                onClick={openAiPanel}
                className="ds-button col-span-6 sm:col-span-4 xl:col-span-2 shadow my-2 py-3"
                data-variant="secondary"
                type="button"
            >
                Open Ai-Panel
            </button>

            {/* 🧠 AI Sidepanel */}
            {aiPanelOpen && (
                <div className="fixed right-0 top-[64px] h-[calc(100%-64px)] w-full max-w-md bg-white shadow-lg border-l border-gray-300 z-50 overflow-y-auto">
                    <div className="flex justify-between items-center p-4 border-b">
                        <h2 className="text-lg font-semibold">AI Panel</h2>
                        <button
                            onClick={closeAiPanel}
                            className="ds-button col-span-6 sm:col-span-4 xl:col-span-2 shadow my-2 py-3"
                            data-variant="secondary"
                            type="button"
                        >
                            X
                        </button>
                    </div>
                    <div className="p-4">
                        {/* Her kan du legge inn hva du vil */}
                        <p>This is the AI panel for: <strong>{client.client_name}</strong></p>
                        <p>Legg til AI-funksjonalitet her ✨</p>
                    </div>
                </div>
            )}
>>>>>>> 6b7379fb

            <Tabs defaultValue="details">
                <Tabs.List className="top-0 z-10 bg-gray grid grid-cols-12 border-none">
                    <div className='col-span-12'>
                        <HeadingWrapper level={2} translate={false} heading={client.client_name || ''} className="py-4 bg-gray truncate block overflow-ellipsis"/>
                    </div>
                    <div className='col-span-12 flex'>
                        <Tabs.Tab value="details" className="py-4 px-8 border-solid border-b">
                            {t('client_page.details')}
                        </Tabs.Tab>
                        <Tabs.Tab value="keys" className="py-4 px-8 border-solid border-b">
                            {t('key', { count: 0 })}
                        </Tabs.Tab>
                        <Tabs.Tab value="scopes" className="py-4 px-8 border-solid border-b">
                            {t('scope', { count: 0 })}
                        </Tabs.Tab>
                        {(client.integration_type === IntegrationType.IDPORTEN || client.integration_type === IntegrationType.API_KLIENT || client.integration_type === IntegrationType.KRR) && (
                            <Tabs.Tab value="onBehalfOf" className="py-4 px-8 border-solid border-b">
                                OnBehalfOf
                            </Tabs.Tab>
                        )}
                    </div>
                </Tabs.List>

                <Tabs.Panel value="details" className="p-0">
                    <Details client={client}/>
                </Tabs.Panel>
                <Tabs.Panel value="keys" className="p-0">
                    <Keys jwks={JWK ?? []}/>
                </Tabs.Panel>
                <Tabs.Panel value="scopes" className="p-0">
                    <Scopes
                        scopes={client.scopes ?? []}
                        scopesAccessibleForAll={scopesAccessibleForAll}
                        scopesWithDelegationSource={scopesWithDelegationSource}
                        scopesAvailableToOrganization={scopesAvailableToOrganization}
                        clientIntegrationType={client.integration_type!}
                    />
                </Tabs.Panel>
                <Tabs.Panel value="onBehalfOf" className="p-0">
                    <OnBehalfOf onBehalfOfs={onBehalfOf!}/>
                </Tabs.Panel>
            </Tabs>
        </div>
    );
}<|MERGE_RESOLUTION|>--- conflicted
+++ resolved
@@ -16,12 +16,10 @@
 import Details from './details';
 import OnBehalfOf from './onBehalfOf';
 import { ActionIntent } from './actions';
-import AiPanel from '~/components/AiPanel2';
+import AiPanel from '~/components/AiPanel';
 
 import { useState } from 'react';
 
-
-import { useState } from 'react';
 
 /**
  * Loads client data and related resources for the client details page. Requires authenticated user.
@@ -171,7 +169,6 @@
 
     return (
         <div className="relative">
-<<<<<<< HEAD
             
            {/* Fixed AI-flytknapp med secondary + blå hover */}
             <button
@@ -186,38 +183,6 @@
 
 
             <AiPanel isOpen={aiPanelOpen} onClose={closeAiPanel} clientName={client.client_name ?? ''} />
-=======
-            <button
-                onClick={openAiPanel}
-                className="ds-button col-span-6 sm:col-span-4 xl:col-span-2 shadow my-2 py-3"
-                data-variant="secondary"
-                type="button"
-            >
-                Open Ai-Panel
-            </button>
-
-            {/* 🧠 AI Sidepanel */}
-            {aiPanelOpen && (
-                <div className="fixed right-0 top-[64px] h-[calc(100%-64px)] w-full max-w-md bg-white shadow-lg border-l border-gray-300 z-50 overflow-y-auto">
-                    <div className="flex justify-between items-center p-4 border-b">
-                        <h2 className="text-lg font-semibold">AI Panel</h2>
-                        <button
-                            onClick={closeAiPanel}
-                            className="ds-button col-span-6 sm:col-span-4 xl:col-span-2 shadow my-2 py-3"
-                            data-variant="secondary"
-                            type="button"
-                        >
-                            X
-                        </button>
-                    </div>
-                    <div className="p-4">
-                        {/* Her kan du legge inn hva du vil */}
-                        <p>This is the AI panel for: <strong>{client.client_name}</strong></p>
-                        <p>Legg til AI-funksjonalitet her ✨</p>
-                    </div>
-                </div>
-            )}
->>>>>>> 6b7379fb
 
             <Tabs defaultValue="details">
                 <Tabs.List className="top-0 z-10 bg-gray grid grid-cols-12 border-none">
