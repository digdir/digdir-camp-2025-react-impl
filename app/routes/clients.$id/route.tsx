import { ClientActionFunctionArgs, ClientLoaderFunctionArgs, redirect, useLoaderData } from 'react-router';
import { Tabs } from '@digdir/designsystemet-react';

import { useTranslation } from '~/lib/i18n';
import { ApiClient, ApiResponse } from '~/lib/api_client';
import Scopes from '~/routes/clients.$id/scopes';
import Keys from '~/routes/clients.$id/keys';
import HeadingWrapper from '~/components/util/HeadingWrapper';
import { ClientOnBehalfOf } from '~/lib/models';
import AlertWrapper from '~/components/util/AlertWrapper';
import { isErrorResponse } from '~/lib/errors';
import { ClientService, IntegrationType } from '~/lib/clients';
import { Authorization } from '~/lib/auth';
import { StatusColor, StatusMessage } from '~/lib/status';

import Details from './details';
import OnBehalfOf from './onBehalfOf';
import { ActionIntent } from './actions';

<<<<<<< HEAD
import { useState } from 'react';

=======
/**
 * Loads client data and related resources for the client details page. Requires authenticated user.
 * @param params - The route parameters, including the client ID.
 */
>>>>>>> b0f10f56
export async function clientLoader({ params }: ClientLoaderFunctionArgs) {
    await Authorization.requireAuthenticatedUser();
    const clientId = params.id!;
    const apiClient = await ApiClient.create();

    const { data: client, error } = await apiClient.getClient(clientId);

    if (error) {
        return error.toErrorResponse();
    }

    const actualIntegrationType = client.integration_type === 'api_klient' ? 'api_client' : client.integration_type;

    const JWK = await apiClient.getJwks(client.client_id!);
    const scopesAccessibleForAll = apiClient.getAccessibleForAllScopes(actualIntegrationType!);
    const scopesWithDelegationSource = apiClient.getScopesWithDelegationSource(actualIntegrationType!);
    const scopesAvailableToOrganization = apiClient.getScopesAccessibleToUsersOrganization();
    const { data: onBehalfOf } = await apiClient.getAllOnBehalfOf(client.client_id!);

    return { client, JWK: JWK.data ?? [], onBehalfOf, scopesAccessibleForAll, scopesWithDelegationSource, scopesAvailableToOrganization };
}

/**
 * Handles client actions such as updating, deleting, or adding keys and scopes.
 * @param request - The request object containing form data.
 * @param params - The route parameters, including the client ID.
 */
export async function clientAction({ request, params }: ClientActionFunctionArgs) {
    const clientId = params.id!;
    const formData = await request.formData();

    const clientService = await ClientService.create()

    let apiResponse: ApiResponse<any> | null = null;
    let statusMessage = ''

    switch (formData.get('intent') as string) {
    case ActionIntent.DeleteClient:
        apiResponse = await clientService.deleteClient(clientId);
        if (!apiResponse.error) {
            StatusMessage.set('client_page.successful_delete', StatusColor.success)
            return redirect('/clients');
        }
        break;
    case ActionIntent.UpdateClient:
        apiResponse = await clientService.updateClient(clientId, formData);
        if (!apiResponse.error) {
            statusMessage = 'client_page.successful_update'
        }
        break;
    case ActionIntent.AddKey:
        apiResponse = await clientService.addKey(clientId, formData.get('jwk') as string);
        if (!apiResponse.error) {
            statusMessage = 'client_page.successful_jwk_add'
        }
        break;
    case ActionIntent.AddScopeToClient:
        apiResponse = await clientService.addScope(clientId, formData.getAll('scopes') as string[]);
        if (!apiResponse.error) {
            statusMessage = 'client_page.successful_scope_add'
        }
        break;
    case ActionIntent.AddOnBehalfOf:
        apiResponse = await clientService.addOnBehalfOf(clientId, Object.fromEntries(formData.entries()) as ClientOnBehalfOf);
        if (!apiResponse.error) {
            StatusMessage.set('client_page.successful_onbehalfof_create', StatusColor.success, formData.get('name') as string)
        }
        break;
    case ActionIntent.EditOnBehalfOf:
        apiResponse = await clientService.editOnBehalfOf(clientId, Object.fromEntries(formData.entries()) as ClientOnBehalfOf);
        if (!apiResponse.error) {
            StatusMessage.set('client_page.successful_onbehalfof_edit', StatusColor.success, formData.get('name') as string)
        }
        break;
    case ActionIntent.DeleteOnBehalfOf:
        apiResponse = await clientService.removeOnBehalfOf(clientId, formData.get('onBehalfOf') as string);
        if (!apiResponse.error) {
            StatusMessage.set('client_page.successful_onbehalfof_delete', StatusColor.success, formData.get('name') as string)
        }
        break;
    case ActionIntent.DeleteKey:
        apiResponse = await clientService.deleteJwk(clientId, formData.get('kid') as string);
        if (!apiResponse.error) {
            statusMessage = 'client_page.successful_jwk_delete'
        }
        break;
    case ActionIntent.DeleteScopeFromClient:
        apiResponse = await clientService.removeScope(clientId, formData.get('scope') as string);
        if (!apiResponse.error) {
            statusMessage = 'client_page.successful_scope_delete'
        }
        break;
    case ActionIntent.GenerateSecret:
        apiResponse = await clientService.generateClientSecret(clientId);
        if (!apiResponse.error) {
            StatusMessage.set('client_page.generate_secret_success', StatusColor.success)
            return { client_secret: apiResponse.data.client_secret };
        }
        break;
    default:
        return null;
    }

    if (apiResponse.error) {
        return { error: apiResponse.error.userMessage };
    }

    if (statusMessage !== '') {
        StatusMessage.set(statusMessage, StatusColor.success)
    }

    if (apiResponse?.data) {
        return { data: apiResponse.data };
    }

    return null;
}

<<<<<<< HEAD

=======
/**
 * ClientPage component displays the details of a client, including its keys, scopes, and on-behalf-of configurations.
 */
>>>>>>> b0f10f56
export default function ClientPage() {
    const { t } = useTranslation();
    const data = useLoaderData<typeof clientLoader>();

    const [aiPanelOpen, setAiPanelOpen] = useState(false);

    if (isErrorResponse(data)) {
        return <AlertWrapper message={data.error} type="error"/>;
    }

    const { client, JWK, onBehalfOf, scopesAccessibleForAll, scopesWithDelegationSource, scopesAvailableToOrganization } = data;

    const openAiPanel = () => {
        setAiPanelOpen(true);
    };

    const closeAiPanel = () => {
        setAiPanelOpen(false);
    };

    return (
        <div className="relative">
            <button
                onClick={openAiPanel}
                className="ds-button col-span-6 sm:col-span-4 xl:col-span-2 shadow my-2 py-3"
                data-variant="secondary"
                type="button"
            >
                Open Ai-Panel
            </button>

            {/* 🧠 AI Sidepanel */}
            {aiPanelOpen && (
                <div className="fixed right-0 top-[64px] h-[calc(100%-64px)] w-full max-w-md bg-white shadow-lg border-l border-gray-300 z-50 overflow-y-auto">
                    <div className="flex justify-between items-center p-4 border-b">
                        <h2 className="text-lg font-semibold">AI Panel</h2>
                        <button
                            onClick={closeAiPanel}
                            className="ds-button col-span-6 sm:col-span-4 xl:col-span-2 shadow my-2 py-3"
                            data-variant="secondary"
                            type="button"
                        >
                            X
                        </button>
                    </div>
                    <div className="p-4">
                        {/* Her kan du legge inn hva du vil */}
                        <p>This is the AI panel for: <strong>{client.client_name}</strong></p>
                        <p>Legg til AI-funksjonalitet her ✨</p>
                    </div>
                </div>
            )}

            <Tabs defaultValue="details">
                <Tabs.List className="top-0 z-10 bg-gray grid grid-cols-12 border-none">
                    <div className='col-span-12'>
                        <HeadingWrapper level={2} translate={false} heading={client.client_name || ''} className="py-4 bg-gray truncate block overflow-ellipsis"/>
                    </div>
                    <div className='col-span-12 flex'>
                        <Tabs.Tab value="details" className="py-4 px-8 border-solid border-b">
                            {t('client_page.details')}
                        </Tabs.Tab>
                        <Tabs.Tab value="keys" className="py-4 px-8 border-solid border-b">
                            {t('key', { count: 0 })}
                        </Tabs.Tab>
                        <Tabs.Tab value="scopes" className="py-4 px-8 border-solid border-b">
                            {t('scope', { count: 0 })}
                        </Tabs.Tab>
                        {(client.integration_type === IntegrationType.IDPORTEN || client.integration_type === IntegrationType.API_KLIENT || client.integration_type === IntegrationType.KRR) && (
                            <Tabs.Tab value="onBehalfOf" className="py-4 px-8 border-solid border-b">
                                OnBehalfOf
                            </Tabs.Tab>
                        )}
                    </div>
                </Tabs.List>

                <Tabs.Panel value="details" className="p-0">
                    <Details client={client}/>
                </Tabs.Panel>
                <Tabs.Panel value="keys" className="p-0">
                    <Keys jwks={JWK ?? []}/>
                </Tabs.Panel>
                <Tabs.Panel value="scopes" className="p-0">
                    <Scopes
                        scopes={client.scopes ?? []}
                        scopesAccessibleForAll={scopesAccessibleForAll}
                        scopesWithDelegationSource={scopesWithDelegationSource}
                        scopesAvailableToOrganization={scopesAvailableToOrganization}
                        clientIntegrationType={client.integration_type!}
                    />
                </Tabs.Panel>
                <Tabs.Panel value="onBehalfOf" className="p-0">
                    <OnBehalfOf onBehalfOfs={onBehalfOf!}/>
                </Tabs.Panel>
            </Tabs>
        </div>
    );
}<|MERGE_RESOLUTION|>--- conflicted
+++ resolved
@@ -17,15 +17,12 @@
 import OnBehalfOf from './onBehalfOf';
 import { ActionIntent } from './actions';
 
-<<<<<<< HEAD
 import { useState } from 'react';
 
-=======
 /**
  * Loads client data and related resources for the client details page. Requires authenticated user.
  * @param params - The route parameters, including the client ID.
  */
->>>>>>> b0f10f56
 export async function clientLoader({ params }: ClientLoaderFunctionArgs) {
     await Authorization.requireAuthenticatedUser();
     const clientId = params.id!;
@@ -144,13 +141,10 @@
     return null;
 }
 
-<<<<<<< HEAD
-
-=======
+
 /**
  * ClientPage component displays the details of a client, including its keys, scopes, and on-behalf-of configurations.
  */
->>>>>>> b0f10f56
 export default function ClientPage() {
     const { t } = useTranslation();
     const data = useLoaderData<typeof clientLoader>();
